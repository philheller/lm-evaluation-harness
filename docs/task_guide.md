# `Task` Guide

The `Task` class is the foundation of all natural language tasks in the `lm-evaluation-harness` (harness). It encompasses everything you’d need to perform few-shot evaluation of an autoregressive language model. Here we’ll provide a step-by-step guide on how to subclass `Task` to create your very own task/s.

## Setup

If you haven't already, go ahead and fork the main repo, clone it, create a branch with the name of your task, and install the project requirements in your environment:

```sh
# After forking...
git clone https://github.com/<YOUR-USERNAME>/lm-evaluation-harness.git
cd lm-evaluation-harness
git checkout -b <task-name>
pip install -e ".[dev]"
```

## Creating Your Task File

From the `lm-evaluation-harness` project root, copy over the `new_task.py` template to `lm_eval/datasets`. 

```sh
cp templates/new_task.py lm_eval/tasks/<task-name>.py
```

or if your task is **multiple-choice**, the `new_multiple_choice_task.py`:

```sh
cp templates/new_multiple_choice_task.py lm_eval/tasks/<task-name>.py
```

This will set you up with a few `TODO`s to fill-in which we'll now go over in detail.

## Task Heading

Open the file you've just created and add a multiline docstring on the first line with the following contents:

```python
"""
<Paper title>
<Paper PDF URL>

<Short description of task>

Homepage: <URL to task's homepage>
"""
```

For example, take the QuAC dataset. We have:

```python
"""
QuAC: Question Answering in Context
https://arxiv.org/abs/1808.07036

Question Answering in Context (QuAC) is a dataset for modeling, understanding, and 
participating in information seeking dialog. Data instances consist of an interactive
dialog between two crowd workers: (1) a student who poses a sequence of freeform
questions to learn as much as possible about a hidden Wikipedia text, and (2)
a teacher who answers the questions by providing short excerpts (spans) from the text.

Homepage: https://quac.ai/
"""
```

Next, at the module-level, create a constant variable named
`_CITATION` that contains the citation information for your task in BibTeX format.

Now let's walk through the actual implementation - from data handling to evaluation.

## Data Handling

### Downloading your Data

All data downloading and management is handled through the HuggingFace (**HF**) [`datasets`](https://github.com/huggingface/datasets) API. So, the first thing you should do is check to see if your task's dataset is already provided in their catalog [here](https://huggingface.co/datasets). If it's not in there, please consider adding it to their Hub to make it accessible to a wider user base by following their [new dataset guide](https://github.com/huggingface/datasets/blob/master/ADD_NEW_DATASET.md)
. 
Now, that you have your HF dataset, you need to assign its path and name to your `Task` in the following fields:

```python
class TaskName(...):
    DATASET_PATH = "..."
    DATASET_NAME = "..."
```

where `DATASET_PATH` is the name of the dataset as listed by HF in the `datasets` Hub and `DATASET_NAME` is the name of, what HF calls, a “data instance” or sub-task of the benchmark. If your task does not contain any data instances, just set `DATASET_NAME = None`.
(If you're familiar with the HF `datasets.load_dataset` function, these are just the first 2 arguments to it.)

Next up, we have to set some “flags”:

```python
    def has_training_docs(self):
        return # True/False

    def has_validation_docs(self):
        return # True/False

    def has_test_docs(self):
        return # True/False
```

These methods return `True`/`False` whether or not your task dataset provides documents for each split type. __Note__: if the test set does not have publicly available answer labels, please do not put it down as having a test set - return False.

Lastly, we need to load the documents. In our terminology, a document (`doc`) is a single natural language data example stored in a Python `dict`. E.g.: `{“question”: “What is the capital of France?”, “answer”: “Paris”}`. Override the following methods to load your data splits from their storage location in `DATASET_PATH`:

```python
    def training_docs(self):
        return #...

    def validation_docs(self):
        return #...

    def test_docs(self):
        return #...
<<<<<<< HEAD
    ```
	These should return a Python iterable (`list` or `generator`) of `dict`s that can be queried for individual `doc` examples. Note that this will get used in a few places down the track, including for both creating examples to be processed by a model and also for assessing the results. There's nothing stopping you getting these functions be generators, which can be handy if each source document in your dataset contains a number of questions/prompts to handle. The overarching idea is that what comes out of this function should definitively contain an input to be presented to the model, the associated ground truth and anything else you think is needed to judge the quality of the output the model provides. __NOTE__: If your task doesn't have a train/validation/test set, remember to raise a `NotImplementedError` for that specific split.
=======
```
>>>>>>> e00d682f

These should return a Python iterable (`list` or `generator`) of `dict`s that can be queried for individual `doc` examples.

#### Processing Documents

At this point, you can also process each individual document to, for example, strip whitespace or "detokenize" its fields. Put the processing logic into `_process_doc` and map the functions across training/validation/test docs inside of the respective functions. 
🔠 If your task is **multiple-choice**, we require you to format your documents such that they contain `gold` and `choices` fields. They can also have other fields, but those will be ignored by `MultipleChoiceTask`. `choices` should be a list of possible continuations, and `gold` should be an integer specifying the index of the correct completion.
See [this task](https://github.com/EleutherAI/lm-evaluation-harness/blob/6caa0afd96a7a7efb2ec4c1f24ad1756e48f3aa7/lm_eval/tasks/sat.py#L60) for an example. 🔠

### Formatting your Few-Shot Examples

The harness is designed to facilitate task evaluations under the few-shot setting. Here we’ll format such examples.

Format your document into a single query prompt __without the answer__ here. This method takes a single `doc` example of type `dict` with `str` key-value members. You should concatenate these `doc` item values together into a neatly formatted prompt.

```python
def doc_to_text(self, doc):
    return ""
```

<br>

️🔠 **Multiple-Choice Formatting**

If your task is multiple-choice, you can now skip ahead to <a href="#Registering-Your-Task">registering your task</a>.

️️🔠 **End Multiple-Choice Formatting**

<br>

Format the target answer from the contents of `doc`. Note that the prepended `" "` is required to space out the `doc_to_text` and `doc_to_target` strings.

```python
def doc_to_target(self, doc):
    target = ""
    return " " + target
```

Finally, be aware that the strings from `doc_to_text` and `doc_to_target` will be concatenated together to build up labeled examples in the k-shot setting where k > 0. Design with that in mind 👍.

### Decontamination
For background on decontamination please see [this](./decontamination.md).

If you wish to support decontamination studies for your task simply override the "should_decontaminate" method and return true. 

You also need to override "doc_to_decontamination_query" and return the data you wish to compare against the training set. This doesn't necessarily need to be the full document or request, and we leave this up to the implementor. For a multi-choice evaluation you could for example just return the question.

### Registering Your Task

Now's a good time to register your task to expose it for usage. All you'll need to do is import your task module in `lm_eval/tasks/__init__.py` and provide an entry in the `TASK_REGISTRY`  dictionary with the key as the name of your benchmark task (in the form it'll be referred to in the command line) and the value as the task class. See how it's done for other tasks in the [file](https://github.com/EleutherAI/lm-evaluation-harness/blob/master/lm_eval/tasks/__init__.py).

### Checking the Data

After registering your task, you can now check on your data downloading and verify that the few-shot samples look as intended. Run the following command with your desired args:

```bash
python -m scripts.write_out \
    --output_base_path <path> \
    --tasks <your-task> \
    --sets <train | val | test> \
    --num_fewshot K \
    --num_examples N \ 
    --description_dict_path <path>
```

Open the file specified at the `--output_base_path <path>` and ensure it passes
a simple eye test.

## Evaluation

**🛑**  If your task is a single-true multiple-choice task and you've correctly inherited from `MultipleChoiceTask` then your job here is done; <a href="#Checking-the-Task-Performance">go ‘head and check on the task performance!</a> 🛑

Now comes evaluation. The methods you'll need to implement are:

```python
def construct_requests(self, doc, ctx):
    """ Uses RequestFactory to construct Requests and returns an iterable of
    Requests which will be sent to the LM.

    :param doc:
        The document as returned from training_docs, validation_docs, or test_docs.
    :param ctx: str
        The context string, generated by fewshot_context. This includes the natural
        language description, as well as the few shot examples, and the question
        part of the document for `doc`.
    """
    return ...
```
#### What's a `Request`? What's a `doc`? 
To reiterate, a `doc` is just a `Dict` object that contains information about a document from your corpus. It can contain things like a prompt, question type information, answers and anything else you think will be needed in order to assess your model for a given task. Keep in mind that the fields of this can be basically whatever you want (you can sort this out in `training_docs` \ `validation_docs` \ `test_docs` if you need to customise things - see above), just remember to be consistent with them throughout the rest of the `Task` you write up.
A `Request` is an object that takes the text prompt you want to present to a model and computes one of a few different types of response. These are evaluated lazily (meaning, only when the result is actually needed). If your task requires generating text you'll need to return a `rf.greedy_until` request otherwise an `rf.loglikelihood` across all labels in a classification tasks will do. 
The function `construct_requests` can return a list of `Request`s or an iterable; it's perfectly fine to `yield` them from something or other. This is particularly handy if you are creating more than one request per `doc` (usually because you're up to something like multi-task learning). The objects this function returns then get consumed one by one and turned into result objects.


```python
def process_results(self, doc, results):
    """Take a single document and the LM results and evaluates, returning a
    dict where keys are the names of submetrics and values are the values of
    the metric for that one document

    :param doc:
        The document as returned from training_docs, validation_docs, or test_docs.
    :param results:
        The results of the requests created in construct_requests.
    """
    return {}
```
This is the next step in the chain after `construct_requests`. In between this function and the one above, the request is evaluated. The results of that request are returned in the `results` arg to this function. By processing results, what is meant is calculating the metric or metrics of interest for your dataset using the result and associated ground truth given to this function. It's possible to calculate and return multiple metrics in this function and the logic for it can be whatever you want - as long as you've made sure the ground truth was included in the `doc` object. The dict returned from this function should be of the format `{'metric_name': value}`. It is not necessary to have the same keys for every doc processed using `process_results`; this sort of thing can be handled in the next function, `aggregation`.


```python
def aggregation(self):
    """
    :returns: {str: [float] -> float}
        A dictionary where keys are the names of submetrics and values are
        functions that aggregate a list of metrics
    """
    return {}
```
In `process_results`, model outputs are converted into metrics. These metrics are per document metrics, however; the `aggregation` function is used to work out what to do with them to create a corpus-level metric. Imagine you have a bunch of documents, for each of which you have calculated an F1 score. What should that mean overall? Should they be summed, averaged, the min/max found? This function handles that problem.

The contents of the function itself are pretty straightforward; it should simply return a dict that maps from each metric label that could be returned by `process_results` to a function that can be used to aggregate that metric. That is to say, if the metrics that `process_results` could return are given by `{'a', 'b', 'c'}`, then all of these keys should be present in the dict returned by `aggregation`. 
__NOTE__: See `lm_eval/metrics.py` for a few "built-in" aggregate metrics you can easily import. The standard metrics available in this package are generally based on `sklearn` functions, so if you are in any doubt for how to set things up the documentation over there can be of assistance. If you need to write a custom metric for some reason, start by looking at the existing ones in `lm_eval/metrics.py` for an idea about what the function signature needs to be.

```python
def higher_is_better(self):
    """
    :returns: {str: bool}
        A dictionary where keys are the names of submetrics and values are
        whether a higher value of the submetric is better
    """
    return {}
```
Finally, this function returns a dict with the same keys as `aggregation` and as it says in the description, simply tells us whether higher scores are better.

Some tasks that are good examples of various ways evaluation can be implemented can be found here: [LAMBADA](https://github.com/EleutherAI/lm-evaluation-harness/blob/master/lm_eval/tasks/lambada.py), [TriviaQA](https://github.com/EleutherAI/lm-evaluation-harness/blob/master/lm_eval/tasks/triviaqa.py), [SQuAD](https://github.com/EleutherAI/lm-evaluation-harness/blob/master/lm_eval/tasks/squad.py).

Tip: Feel free to create your own helper-methods for your task!

### Checking the Task Performance

```sh
python main.py \
	--model gpt2 \
	--model_args device=<device-name> \
	--tasks <task-name> \
	--num_fewshot K
```

Set the limit size, `N`, to a smallish number (e.g. 10) and try out the task under different `K`-shot settings. If you have an Nvidia GPU at your disposal, add the argument
`--model_args device=cuda:0`. If you have access to an OpenAI API key, you can also evaluate GPT-3 on various tasks with the following command:

```sh
export OPENAI_API_SECRET_KEY=YOUR_KEY_HERE
python main.py \
	--model gpt3 \
	--tasks <task-name> \
	--num_fewshot K
```

### Running Unit Tests

To run the entire test suite, use:

```sh
pytest
```

This is usually overkill; to run only the tests for your task, do:
```sh
pytest -k <task name>
```

## Versioning

Lastly, we need to "version control". Tasks in the harness can always evolve. Metrics get updated, data sources change, etc. It’s important to mark each task with a version attribute so users can document which implementation version was used to obtain their results. Add a `VERSION` attribute to your task right below the class name and set it to `0` (this is the first version/implementation of your task):

```python
class TaskName(...):
	VERSION = 0
```

## Submitting your Task

Although we currently do not work behind a specific style guide, we'd appreciate if you tidy up your file/s with the `black` formatter (which should've been install through the `requirements.txt`). Keep things clean…ish 🙂.

Now push your work and make a pull request! Thanks for the contribution 👍. If there are any questions, leave a message in the `#lm-thunderdome` channel on the EAI discord.<|MERGE_RESOLUTION|>--- conflicted
+++ resolved
@@ -110,12 +110,7 @@
 
     def test_docs(self):
         return #...
-<<<<<<< HEAD
-    ```
-	These should return a Python iterable (`list` or `generator`) of `dict`s that can be queried for individual `doc` examples. Note that this will get used in a few places down the track, including for both creating examples to be processed by a model and also for assessing the results. There's nothing stopping you getting these functions be generators, which can be handy if each source document in your dataset contains a number of questions/prompts to handle. The overarching idea is that what comes out of this function should definitively contain an input to be presented to the model, the associated ground truth and anything else you think is needed to judge the quality of the output the model provides. __NOTE__: If your task doesn't have a train/validation/test set, remember to raise a `NotImplementedError` for that specific split.
-=======
-```
->>>>>>> e00d682f
+```
 
 These should return a Python iterable (`list` or `generator`) of `dict`s that can be queried for individual `doc` examples.
 
